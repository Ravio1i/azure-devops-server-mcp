# Azure DevOps Server MCP

A Model Context Protocol (MCP) server for Azure DevOps **Server** (TFS). If you are looking for the Azure DevOps Services Cloud version, please see the official [azure-devops-mcp](https://github.com/microsoft/azure-devops-mcp) from Microsoft.

## Features

- **Git Repositories**: List repositories, browse files, get commit history, and manage branches
- **Pull Requests**: Create, read, update PRs, manage comments and reviews
- **Team Projects**: List projects, get project details, and manage teams
- **Work Items**: Create, read, update, and query work items with full field support
- **WIQL Support**: Execute custom Work Item Query Language queries

## Prerequisites


### Python 3.10+

Ensure you have Python 3.10+ installed:

```bash
python --version
python3 --version
```

### Using uvx (Recommended)

Install [uv](https://github.com/astral-sh/uv) for fast Python package management:

```bash
# macOS/Linux
curl -LsSf https://astral.sh/uv/install.sh | sh

# Windows
powershell -ExecutionPolicy ByPass -c "irm https://astral.sh/uv/install.ps1 | iex"
```

## Configuration

### Personal Access Token

To interact with Azure DevOps Server, you need a Personal Access Token (PAT). **Make sure to only use this PAT with the MCP server and no other applications.**

1. Go to your Azure DevOps Server web interface
2. Click on user top right corner -> Security → Personal Access Tokens
3. Create a new token with the following scopes:
   - **Work Items**: Read & Write
   - **Project and Team**: Read
   - **Code**: Read & Write (for Git repositories and Pull Requests)

### MCP Configuration

If you want to avoid putting sensitive information like the token in the config file, you can set them as environment:

**Linux / macOS:**

You can add the following variables to your shell profile (e.g., `~/.bashrc`, `~/.zshrc`) to not have them in the config file:

```bash
export AZURE_DEVOPS_SERVER_URL="https://your-server.company.com/tfs"
export AZURE_DEVOPS_SERVER_TOKEN="your-personal-access-token"
export AZURE_DEVOPS_SERVER_API_VERSION="7.1-preview.3"
export AZURE_DEVOPS_SERVER_COLLECTION="collection-name"
```

**Windows:**

You can add the following variables to your system environment or user environment to not have them in the config file:

```bash
setx AZURE_DEVOPS_SERVER_URL "https://your-server.company.com/tfs"
setx AZURE_DEVOPS_SERVER_TOKEN "your-personal-access-token"
setx AZURE_DEVOPS_SERVER_API_VERSION "7.1-preview.3"
setx AZURE_DEVOPS_SERVER_COLLECTION "collection-name"
```

After setting environment variables, you can use them in the MCP config like this:

```json
{
  "mcpServers": {
    "azure-devops-server": {
      "command": "uvx",
      "args": [
        "git+https://github.com/Ravio1i/azure-devops-server-mcp.git"
      ],
    }
  }
}
```
see https://code.visualstudio.com/docs/copilot/customization/mcp-servers
For GitHub Copilot it uses `servers` instead of `mcpServers`:

```json
{
  "servers": {
    "azure-devops-server": {
      "command": "uvx",
      "args": [
        "git+https://github.com/Ravio1i/azure-devops-server-mcp.git"
      ]
    }
  }
}
```
See the documentation for details: [Add an MCP server to your user configuration](https://code.visualstudio.com/docs/copilot/customization/mcp-servers#_add-an-mcp-server-to-your-user-configuration)

### GitHub Copilot License

<<<<<<< HEAD
You need a valid GitHub Copilot license to use this integration. You can find license information and request access here: https://siemens.sharepoint.com/sites/devboost/SitePages/Home.aspx
=======
You need a valid GitHub Copilot or another Copilot license to use this integration.
>>>>>>> 69c566cf

## Usage

Once configured, you can use natural language to interact with your Azure DevOps Server:

### Git Repositories

- "List all repositories in project 'MyProject'"
- "Show me branches in repository 'MyRepo'"
- "Get the latest 10 commits from main branch in 'MyRepo'"
- "Show me the content of 'README.md' file from 'MyRepo'"
- "List files in the 'src' folder of 'MyRepo'"

### Pull Requests

- "List active pull requests in repository 'MyRepo'"
- "Create a PR from 'feature-branch' to 'main' with title 'Add new feature'"
- "Show me details of pull request #42 in 'MyRepo'"
- "Get comments on pull request #42"
- "Update PR #42 status to completed"

### Team Projects

- "List all team projects"
- "Get details for project 'MyProject'"
- "Show me teams in the 'Development' project"

### Work Items

- "List recent work items from project 'MyProject'"
- "Create a bug titled 'Login issue' in project 'WebApp'"
- "Update work item 1234 to set state to 'In Progress'"
- "Query all tasks assigned to john.doe@company.com in project 'MyProject'"


### Advanced Queries

- "Find all high priority bugs in 'MyProject' that are active"
- "Show me work items changed in the last week"

## Available Tools

### Git Repository Tools

- `list_repositories(project)`: Get all repositories in a project
- `get_repository(project, repository_id)`: Get specific repository details
- `list_branches(project, repository_id, limit?)`: List branches in repository
- `get_commits(project, repository_id, branch?, limit?)`: Get commit history
- `get_file_content(project, repository_id, path, branch?)`: Get file content
- `list_repository_items(project, repository_id, path?, branch?, limit?)`: List files/folders

### Pull Request Tools

- `list_pull_requests(project, repository_id, status?, limit?)`: List pull requests
- `get_pull_request(project, repository_id, pull_request_id)`: Get PR details
- `create_pull_request(project, repository_id, title, description, source_branch, target_branch, reviewers?)`: Create new PR
- `get_pull_request_comments(project, repository_id, pull_request_id, limit?)`: Get PR comments
- `update_pull_request(project, repository_id, pull_request_id, ...)`: Update PR

### Team Project Tools

- `list_team_projects()`: Get all projects in the collection
- `get_team_project(project_id_or_name)`: Get specific project details
- `list_teams(project_id_or_name)`: List teams in a project

### Work Item Tools

- `list_work_items(project, query?, limit?)`: List work items with optional WIQL query
- `get_work_item(work_item_id)`: Get specific work item details
- `create_work_item(project, work_item_type, title, ...)`: Create new work item
- `update_work_item(work_item_id, ...)`: Update existing work item
- `query_work_items(project, filters...)`: Query with field filters

## Development Setup

Clone the repository

```bash
git clone https://github.com/Ravio1i/azure-devops-server-mcp
echo $PWD
```

Use `uv` to run the MCP server directly from the cloned directory:

- Edit your environment variables in `env`
- Adjust the path in the `args` section to point to your cloned repository

```json
{
  "mcpServers": {
    "azure-devops-server": {
      "command": "uv",
      "args": [
        "--directory",
        "/path/to/azure-devops-server-mcp",
        "run", 
        "azure-devops-server-mcp"
      ],
      "env": {
        "AZURE_DEVOPS_SERVER_URL": "https://your-server.company.com/tfs",
        "AZURE_DEVOPS_SERVER_TOKEN": "your-personal-access-token",
        "AZURE_DEVOPS_SERVER_API_VERSION": "7.1-preview.3",
        "AZURE_DEVOPS_SERVER_COLLECTION": "collection-name"
      }
    }
  }
}
```<|MERGE_RESOLUTION|>--- conflicted
+++ resolved
@@ -106,11 +106,7 @@
 
 ### GitHub Copilot License
 
-<<<<<<< HEAD
-You need a valid GitHub Copilot license to use this integration. You can find license information and request access here: https://siemens.sharepoint.com/sites/devboost/SitePages/Home.aspx
-=======
 You need a valid GitHub Copilot or another Copilot license to use this integration.
->>>>>>> 69c566cf
 
 ## Usage
 
